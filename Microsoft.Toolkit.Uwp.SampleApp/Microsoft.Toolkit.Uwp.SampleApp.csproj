﻿<?xml version="1.0" encoding="utf-8"?>
<Project ToolsVersion="14.0" DefaultTargets="Build" xmlns="http://schemas.microsoft.com/developer/msbuild/2003">
  <Import Project="$(MSBuildExtensionsPath)\$(MSBuildToolsVersion)\Microsoft.Common.props" Condition="Exists('$(MSBuildExtensionsPath)\$(MSBuildToolsVersion)\Microsoft.Common.props')" />
  <PropertyGroup>
    <Configuration Condition=" '$(Configuration)' == '' ">Debug</Configuration>
    <Platform Condition=" '$(Platform)' == '' ">x86</Platform>
    <ProjectGuid>{719C43C6-8753-4395-ADAA-2FCC70F76BF3}</ProjectGuid>
    <OutputType>AppContainerExe</OutputType>
    <AppDesignerFolder>Properties</AppDesignerFolder>
    <RootNamespace>Microsoft.Toolkit.Uwp.SampleApp</RootNamespace>
    <AssemblyName>Microsoft.Toolkit.Uwp.SampleApp</AssemblyName>
    <DefaultLanguage>en-US</DefaultLanguage>
    <TargetPlatformIdentifier>UAP</TargetPlatformIdentifier>
    <TargetPlatformVersion>10.0.14393.0</TargetPlatformVersion>
    <TargetPlatformMinVersion>10.0.10586.0</TargetPlatformMinVersion>
    <MinimumVisualStudioVersion>14</MinimumVisualStudioVersion>
    <FileAlignment>512</FileAlignment>
    <ProjectTypeGuids>{A5A43C5B-DE2A-4C0C-9213-0A381AF9435A};{FAE04EC0-301F-11D3-BF4B-00C04F79EFBC}</ProjectTypeGuids>
    <PackageCertificateKeyFile>Microsoft.Toolkit.Uwp.SampleApp_TemporaryKey.pfx</PackageCertificateKeyFile>
    <AppxAutoIncrementPackageRevision>True</AppxAutoIncrementPackageRevision>
    <AppxBundle>Always</AppxBundle>
    <AppxBundlePlatforms>x64</AppxBundlePlatforms>    
  </PropertyGroup>
  <PropertyGroup Condition="'$(Configuration)|$(Platform)' == 'Debug|x86'">
    <DebugSymbols>true</DebugSymbols>
    <OutputPath>bin\x86\Debug\</OutputPath>
    <DefineConstants>DEBUG;TRACE;NETFX_CORE;WINDOWS_UWP</DefineConstants>
    <NoWarn>;2008</NoWarn>
    <DebugType>full</DebugType>
    <PlatformTarget>x86</PlatformTarget>
    <UseVSHostingProcess>false</UseVSHostingProcess>
    <ErrorReport>prompt</ErrorReport>
    <Prefer32Bit>true</Prefer32Bit>
    <DocumentationFile>
    </DocumentationFile>
    <CodeAnalysisRuleSet>microsoft.toolkit.uwp.sampleapp.ruleset</CodeAnalysisRuleSet>
  </PropertyGroup>
  <PropertyGroup Condition="'$(Configuration)|$(Platform)' == 'Release|x86'">
    <OutputPath>bin\x86\Release\</OutputPath>
    <DefineConstants>TRACE;NETFX_CORE;WINDOWS_UWP</DefineConstants>
    <Optimize>true</Optimize>
    <NoWarn>;2008</NoWarn>
    <DebugType>pdbonly</DebugType>
    <PlatformTarget>x86</PlatformTarget>
    <UseVSHostingProcess>false</UseVSHostingProcess>
    <ErrorReport>prompt</ErrorReport>
    <Prefer32Bit>true</Prefer32Bit>
    <UseDotNetNativeToolchain>true</UseDotNetNativeToolchain>
    <RunCodeAnalysis>true</RunCodeAnalysis>
    <TreatWarningsAsErrors>true</TreatWarningsAsErrors>
    <DocumentationFile>
    </DocumentationFile>
    <CodeAnalysisRuleSet>microsoft.toolkit.uwp.sampleapp.ruleset</CodeAnalysisRuleSet>
  </PropertyGroup>
  <PropertyGroup Condition="'$(Configuration)|$(Platform)' == 'Debug|ARM'">
    <DebugSymbols>true</DebugSymbols>
    <OutputPath>bin\ARM\Debug\</OutputPath>
    <DefineConstants>DEBUG;TRACE;NETFX_CORE;WINDOWS_UWP</DefineConstants>
    <NoWarn>;2008</NoWarn>
    <DebugType>full</DebugType>
    <PlatformTarget>ARM</PlatformTarget>
    <UseVSHostingProcess>false</UseVSHostingProcess>
    <ErrorReport>prompt</ErrorReport>
    <Prefer32Bit>true</Prefer32Bit>
    <CodeAnalysisRuleSet>microsoft.toolkit.uwp.sampleapp.ruleset</CodeAnalysisRuleSet>
  </PropertyGroup>
  <PropertyGroup Condition="'$(Configuration)|$(Platform)' == 'Release|ARM'">
    <OutputPath>bin\ARM\Release\</OutputPath>
    <DefineConstants>TRACE;NETFX_CORE;WINDOWS_UWP</DefineConstants>
    <Optimize>true</Optimize>
    <NoWarn>;2008</NoWarn>
    <DebugType>pdbonly</DebugType>
    <PlatformTarget>ARM</PlatformTarget>
    <UseVSHostingProcess>false</UseVSHostingProcess>
    <ErrorReport>prompt</ErrorReport>
    <Prefer32Bit>true</Prefer32Bit>
    <UseDotNetNativeToolchain>true</UseDotNetNativeToolchain>
    <RunCodeAnalysis>true</RunCodeAnalysis>
    <TreatWarningsAsErrors>true</TreatWarningsAsErrors>
    <DocumentationFile>
    </DocumentationFile>
    <CodeAnalysisRuleSet>microsoft.toolkit.uwp.sampleapp.ruleset</CodeAnalysisRuleSet>
  </PropertyGroup>
  <PropertyGroup Condition="'$(Configuration)|$(Platform)' == 'Debug|x64'">
    <DebugSymbols>true</DebugSymbols>
    <OutputPath>bin\x64\Debug\</OutputPath>
    <DefineConstants>DEBUG;TRACE;NETFX_CORE;WINDOWS_UWP</DefineConstants>
    <NoWarn>;2008</NoWarn>
    <DebugType>full</DebugType>
    <PlatformTarget>x64</PlatformTarget>
    <UseVSHostingProcess>false</UseVSHostingProcess>
    <ErrorReport>prompt</ErrorReport>
    <Prefer32Bit>true</Prefer32Bit>
    <CodeAnalysisRuleSet>microsoft.toolkit.uwp.sampleapp.ruleset</CodeAnalysisRuleSet>
  </PropertyGroup>
  <PropertyGroup Condition="'$(Configuration)|$(Platform)' == 'Release|x64'">
    <OutputPath>bin\x64\Release\</OutputPath>
    <DefineConstants>TRACE;NETFX_CORE;WINDOWS_UWP</DefineConstants>
    <Optimize>true</Optimize>
    <NoWarn>;2008</NoWarn>
    <DebugType>pdbonly</DebugType>
    <PlatformTarget>x64</PlatformTarget>
    <UseVSHostingProcess>false</UseVSHostingProcess>
    <ErrorReport>prompt</ErrorReport>
    <Prefer32Bit>true</Prefer32Bit>
    <UseDotNetNativeToolchain>true</UseDotNetNativeToolchain>
    <RunCodeAnalysis>true</RunCodeAnalysis>
    <TreatWarningsAsErrors>true</TreatWarningsAsErrors>
    <DocumentationFile>
    </DocumentationFile>
    <CodeAnalysisRuleSet>microsoft.toolkit.uwp.sampleapp.ruleset</CodeAnalysisRuleSet>
  </PropertyGroup>
  <ItemGroup>
    <!-- A reference to the entire .Net Framework and Windows SDK are automatically included -->
    <Content Include="Assets\Helpers.png" />
    <Content Include="Assets\NotificationAssets\Cloudy-Square.png" />
    <Content Include="Assets\NotificationAssets\Cloudy.png" />
    <Content Include="Assets\NotificationAssets\Drizzle-Square.png" />
    <Content Include="Assets\NotificationAssets\Drizzle.png" />
    <Content Include="Assets\NotificationAssets\Haze-Square.png" />
    <Content Include="Assets\NotificationAssets\Haze.png" />
    <Content Include="Assets\NotificationAssets\Mostly Cloudy-Background.jpg" />
    <Content Include="Assets\NotificationAssets\Mostly Cloudy-Square.png" />
    <Content Include="Assets\NotificationAssets\Mostly Cloudy.png" />
    <Content Include="Assets\NotificationAssets\Slight Drizzle-Square.png" />
    <Content Include="Assets\NotificationAssets\Slight Drizzle.png" />
    <Content Include="Assets\NotificationAssets\Snow-Square.png" />
    <Content Include="Assets\NotificationAssets\Snow.png" />
    <Content Include="Assets\NotificationAssets\Sunny-Square.png" />
    <Content Include="Assets\NotificationAssets\Sunny.png" />
    <Content Include="Assets\NotificationAssets\Thunderstorms-Square.png" />
    <Content Include="Assets\NotificationAssets\Thunderstorms.png" />
    <Content Include="Assets\Photos\BigFourSummerHeat.png" />
    <Content Include="Assets\Photos\BisonBadlandsChillin.png" />
    <Content Include="Assets\Photos\ColumbiaRiverGorge.png" />
    <Content Include="Assets\Photos\GiantSlabInOregon.png" />
    <Content Include="Assets\Photos\GrandTetons.png" />
    <Content Include="Assets\Photos\ImageExPlaceholder.jpg" />
    <Content Include="Assets\Photos\LakeAnnMushroom.png" />
    <Content Include="Assets\Photos\LunchBreak.png" />
    <Content Include="Assets\Photos\MilkyWayStHelensHikePurple.png" />
    <Content Include="Assets\Photos\MitchellButtes.png" />
    <Content Include="Assets\Photos\MultnomahFalls.png" />
    <Content Include="Assets\Photos\NorthernCascadesReflection.png" />
    <Content Include="Assets\Photos\NovemberHikeWaterfall.png" />
    <Content Include="Assets\Photos\OregonWineryNamaste.png" />
    <Content Include="Assets\Photos\Owl.png" />
    <Content Include="Assets\Photos\PaintedHillsPathway.png" />
    <Content Include="Assets\Photos\RunningDogPacificCity.png" />
    <Content Include="Assets\Photos\ShootingOnAutoOnTheDrone.png" />
    <Content Include="Assets\Photos\SmithnRockDownTheRiverView.png" />
    <Content Include="Assets\Photos\SnowyInterbayt.png" />
    <Content Include="Assets\Photos\SpeedTripleAtristsPoint.png" />
    <Content Include="Assets\Photos\Van.png" />
    <Content Include="Assets\Photos\WestSeattleView.png" />
    <Content Include="Assets\ToolkitLogoTransparent.png" />
    <Content Include="Assets\UWPCommunityToolkitSampleAppAppList.scale-100.png" />
    <Content Include="Assets\UWPCommunityToolkitSampleAppAppList.scale-125.png" />
    <Content Include="Assets\UWPCommunityToolkitSampleAppAppList.scale-150.png" />
    <Content Include="Assets\UWPCommunityToolkitSampleAppAppList.scale-200.png" />
    <Content Include="Assets\UWPCommunityToolkitSampleAppAppList.scale-400.png" />
    <Content Include="Assets\UWPCommunityToolkitSampleAppAppList.targetsize-16.png" />
    <Content Include="Assets\UWPCommunityToolkitSampleAppAppList.targetsize-16_altform-unplated.png" />
    <Content Include="Assets\UWPCommunityToolkitSampleAppAppList.targetsize-20.png" />
    <Content Include="Assets\UWPCommunityToolkitSampleAppAppList.targetsize-20_altform-unplated.png" />
    <Content Include="Assets\UWPCommunityToolkitSampleAppAppList.targetsize-24.png" />
    <Content Include="Assets\UWPCommunityToolkitSampleAppAppList.targetsize-24_altform-unplated.png" />
    <Content Include="Assets\UWPCommunityToolkitSampleAppAppList.targetsize-256.png" />
    <Content Include="Assets\UWPCommunityToolkitSampleAppAppList.targetsize-256_altform-unplated.png" />
    <Content Include="Assets\UWPCommunityToolkitSampleAppAppList.targetsize-30.png" />
    <Content Include="Assets\UWPCommunityToolkitSampleAppAppList.targetsize-30_altform-unplated.png" />
    <Content Include="Assets\UWPCommunityToolkitSampleAppAppList.targetsize-32.png" />
    <Content Include="Assets\UWPCommunityToolkitSampleAppAppList.targetsize-32_altform-unplated.png" />
    <Content Include="Assets\UWPCommunityToolkitSampleAppAppList.targetsize-36.png" />
    <Content Include="Assets\UWPCommunityToolkitSampleAppAppList.targetsize-36_altform-unplated.png" />
    <Content Include="Assets\UWPCommunityToolkitSampleAppAppList.targetsize-40.png" />
    <Content Include="Assets\UWPCommunityToolkitSampleAppAppList.targetsize-40_altform-unplated.png" />
    <Content Include="Assets\UWPCommunityToolkitSampleAppAppList.targetsize-48.png" />
    <Content Include="Assets\UWPCommunityToolkitSampleAppAppList.targetsize-48_altform-unplated.png" />
    <Content Include="Assets\UWPCommunityToolkitSampleAppAppList.targetsize-60.png" />
    <Content Include="Assets\UWPCommunityToolkitSampleAppAppList.targetsize-60_altform-unplated.png" />
    <Content Include="Assets\UWPCommunityToolkitSampleAppAppList.targetsize-64.png" />
    <Content Include="Assets\UWPCommunityToolkitSampleAppAppList.targetsize-64_altform-unplated.png" />
    <Content Include="Assets\UWPCommunityToolkitSampleAppAppList.targetsize-72.png" />
    <Content Include="Assets\UWPCommunityToolkitSampleAppAppList.targetsize-72_altform-unplated.png" />
    <Content Include="Assets\UWPCommunityToolkitSampleAppAppList.targetsize-80.png" />
    <Content Include="Assets\UWPCommunityToolkitSampleAppAppList.targetsize-80_altform-unplated.png" />
    <Content Include="Assets\UWPCommunityToolkitSampleAppAppList.targetsize-96.png" />
    <Content Include="Assets\UWPCommunityToolkitSampleAppAppList.targetsize-96_altform-unplated.png" />
    <Content Include="Assets\UWPCommunityToolkitSampleAppBadgeLogo.scale-100.png" />
    <Content Include="Assets\UWPCommunityToolkitSampleAppBadgeLogo.scale-125.png" />
    <Content Include="Assets\UWPCommunityToolkitSampleAppBadgeLogo.scale-150.png" />
    <Content Include="Assets\UWPCommunityToolkitSampleAppBadgeLogo.scale-200.png" />
    <Content Include="Assets\UWPCommunityToolkitSampleAppBadgeLogo.scale-400.png" />
    <Content Include="Assets\UWPCommunityToolkitSampleAppLargeTile.scale-100.png" />
    <Content Include="Assets\UWPCommunityToolkitSampleAppLargeTile.scale-125.png" />
    <Content Include="Assets\UWPCommunityToolkitSampleAppLargeTile.scale-150.png" />
    <Content Include="Assets\UWPCommunityToolkitSampleAppLargeTile.scale-200.png" />
    <Content Include="Assets\UWPCommunityToolkitSampleAppLargeTile.scale-400.png" />
    <Content Include="Assets\UWPCommunityToolkitSampleAppMedTile.scale-100.png" />
    <Content Include="Assets\UWPCommunityToolkitSampleAppMedTile.scale-125.png" />
    <Content Include="Assets\UWPCommunityToolkitSampleAppMedTile.scale-150.png" />
    <Content Include="Assets\UWPCommunityToolkitSampleAppMedTile.scale-200.png" />
    <Content Include="Assets\UWPCommunityToolkitSampleAppMedTile.scale-400.png" />
    <Content Include="Assets\UWPCommunityToolkitSampleAppSmallTile.scale-100.png" />
    <Content Include="Assets\UWPCommunityToolkitSampleAppSmallTile.scale-125.png" />
    <Content Include="Assets\UWPCommunityToolkitSampleAppSmallTile.scale-150.png" />
    <Content Include="Assets\UWPCommunityToolkitSampleAppSmallTile.scale-200.png" />
    <Content Include="Assets\UWPCommunityToolkitSampleAppSmallTile.scale-400.png" />
    <Content Include="Assets\UWPCommunityToolkitSampleAppSplashScreen.scale-100.png" />
    <Content Include="Assets\UWPCommunityToolkitSampleAppSplashScreen.scale-125.png" />
    <Content Include="Assets\UWPCommunityToolkitSampleAppSplashScreen.scale-150.png" />
    <Content Include="Assets\UWPCommunityToolkitSampleAppSplashScreen.scale-200.png" />
    <Content Include="Assets\UWPCommunityToolkitSampleAppSplashScreen.scale-400.png" />
    <Content Include="Assets\UWPCommunityToolkitSampleAppStoreLogo.scale-100.png" />
    <Content Include="Assets\UWPCommunityToolkitSampleAppStoreLogo.scale-125.png" />
    <Content Include="Assets\ToolkitLogo.png" />
    <Content Include="Assets\UWPCommunityToolkitSampleAppStoreLogo.scale-150.png" />
    <Content Include="Assets\UWPCommunityToolkitSampleAppStoreLogo.scale-200.png" />
    <Content Include="Assets\UWPCommunityToolkitSampleAppStoreLogo.scale-400.png" />
    <Content Include="Assets\UWPCommunityToolkitSampleAppWideTile.scale-100.png" />
    <Content Include="Assets\UWPCommunityToolkitSampleAppWideTile.scale-125.png" />
    <Content Include="Assets\UWPCommunityToolkitSampleAppWideTile.scale-150.png" />
    <Content Include="Assets\UWPCommunityToolkitSampleAppWideTile.scale-200.png" />
    <Content Include="Assets\UWPCommunityToolkitSampleAppWideTile.scale-400.png" />
    <Content Include="Assets\Wide310x150Logo.scale-400.png" />
    <Content Include="Icons\Animations.png" />
    <Content Include="Icons\About.png" />
    <Content Include="Icons\Helpers.png" />
    <Content Include="Icons\Foundation.png" />
    <Content Include="Icons\Layouts.png" />
    <Content Include="Icons\More.png" />
    <Content Include="Icons\Notifications.png" />
    <Content Include="Icons\Services.png" />
<<<<<<< HEAD
    <None Include="Microsoft.Toolkit.Uwp.SampleApp_StoreKey.pfx" />
    <None Include="Package.StoreAssociation.xml" />
=======
    <Content Include="SamplePages\AdvancedCollectionView\AdvancedCollectionView.png" />
>>>>>>> c34b32a4
    <Content Include="SamplePages\Bing Service\BingCode.bind" />
    <Content Include="SamplePages\Bing Service\icon.png" />
    <Content Include="SamplePages\BladeView\BladeView.png" />
    <Content Include="SamplePages\Blur\BlurBehavior.png" />
    <Content Include="SamplePages\DropShadowPanel\DropShadowPanel.png" />
    <Content Include="SamplePages\FadeHeader\FadeHeaderBehavior.png" />
    <Content Include="SamplePages\DropShadowPanel\Trex.png" />
    <Content Include="SamplePages\DropShadowPanel\Unicorn.png" />
    <Content Include="SamplePages\GridSplitter\GridSplitter.png" />
    <Content Include="SamplePages\Facebook Service\FacebookLogo.png" />
    <Content Include="SamplePages\Fade\FadeBehavior.png" />
    <Content Include="SamplePages\HamburgerMenu\HamburgerMenu.png" />
    <Content Include="SamplePages\HeaderedTextBlock\HeaderedTextBlock.png" />
    <Content Include="SamplePages\ImageCache\ImageEx.png" />
    <Content Include="SamplePages\ImageEx\ImageEx.png" />
    <Content Include="SamplePages\Incremental Loading Collection\icon.png" />
    <Content Include="SamplePages\Light\LightBehavior.png" />
    <Content Include="SamplePages\LinkedIn Service\LinkedInLogo.png" />
    <Content Include="SamplePages\MarkdownTextBlock\MarkdownTextBlock.png" />
    <Content Include="SamplePages\Loading\Loading.png" />
    <Content Include="SamplePages\MasterDetailsView\MasterDetailsView.png" />
    <Content Include="SamplePages\Microsoft Graph Service\OfficeLogo.png" />
    <Content Include="SamplePages\Microsoft Graph Service\user.png" />
    <Content Include="SamplePages\Microsoft Translator Service\TranslatorService.png" />
    <Content Include="SamplePages\TileControl\Animations.png" />
    <Content Include="SamplePages\TileControl\TileControl.png" />
    <Content Include="SamplePages\Offset\OffsetBehavior.png" />
    <Content Include="SamplePages\OneDrive Service\OneDriveLogo.png" />
    <Content Include="SamplePages\PrintHelper\PrintHelper.png" />
    <Content Include="SamplePages\PullToRefreshListView\PullToRefreshListView.png" />
    <Content Include="SamplePages\ScrollHeader\ScrollHeader.png" />
    <Content Include="SamplePages\RadialGauge\RadialGauge.png" />
    <Content Include="SamplePages\RangeSelector\RangeSelector.png" />
    <Content Include="SamplePages\AdaptiveGridView\AdaptiveGridView.png" />
    <Content Include="SamplePages\ReorderGridAnimation\ReorderGrid.png" />
    <Content Include="SamplePages\Rotate\RotateBehavior.png" />
    <Content Include="SamplePages\LiveTile\icon.jpg" />
    <Content Include="SamplePages\RotatorTile\RotatorTile.png" />
    <Content Include="SamplePages\Scale\ScaleBehavior.png" />
    <Content Include="SamplePages\SlidableListItem\SlidableListItem.png" />
    <Content Include="SamplePages\Object Storage\ObjectStorage.png" />
    <Content Include="SamplePages\SurfaceDialTextboxHelper\SurfaceDialTextboxHelper.png" />
    <Content Include="SamplePages\TextBoxMask\TextBoxMask.png" />
    <Content Include="SamplePages\TextBoxRegex\TextBoxRegex.png" />
    <Content Include="SamplePages\Toast\icon.jpg" />
    <Content Include="SamplePages\Twitter Service\TwitterCode.bind" />
    <Content Include="SamplePages\Twitter Service\icon.png" />
    <Content Include="SamplePages\Facebook Service\FacebookCode.bind" />
    <Content Include="SamplePages\HamburgerMenu\HamburgerMenuCode.bind" />
    <Content Include="SamplePages\HeaderedTextBlock\HeaderedTextBlockCode.bind" />
    <Content Include="SamplePages\Useful links\UsefulLinks.png" />
    <Content Include="SamplePages\WrapPanel\WrapPanel.png" />
    <None Include="Microsoft.Toolkit.Uwp.SampleApp.ruleset" />
    <Content Include="SamplePages\Twitter Service\TwitterLogo.png" />
    <Content Include="SamplePages\WeatherLiveTileAndToast\WeatherLiveTileAndToast.png" />
    <Content Include="SamplePages\WeatherLiveTileAndToast\WeatherLiveTileAndToastCode.bind" />
    <Content Include="SamplePages\ImageEx\ImageExCode.bind" />
    <Content Include="SamplePages\Offset\OffsetBehaviorCode.bind" />
    <Content Include="SamplePages\Fade\FadeBehaviorCode.bind" />
    <Content Include="SamplePages\PullToRefreshListView\PullToRefreshListViewCode.bind" />
    <Content Include="SamplePages\RadialGauge\RadialGaugeCode.bind" />
    <Content Include="SamplePages\Rotate\RotateBehaviorCode.bind" />
    <Content Include="SamplePages\Scale\ScaleBehaviorCode.bind" />
    <Content Include="SamplePages\SlidableListItem\SlidableListItemCode.bind" />
    <Content Include="Assets\Photos\Photos.json" />
    <Content Include="Assets\Photos\OnlinePhotos.json" />
    <None Include="project.json" />
    <Content Include="Assets\Html\CSharp.html" />
    <Content Include="Assets\Html\Json.html" />
    <Content Include="Assets\Html\Xaml.html" />
    <Content Include="Assets\Html\Xml.html" />
    <Content Include="Assets\Prettify\prettify.css" />
    <Content Include="Assets\Prettify\prettify.js" />
    <Content Include="Assets\Prettify\run_prettify.js" />
    <Content Include="SamplePages\RangeSelector\RangeSelectorCode.bind" />
    <Content Include="SamplePages\AdaptiveGridView\AdaptiveGridViewCode.bind" />
    <Content Include="SamplePages\samples.json" />
    <None Include="readme.md" />
    <Content Include="SamplePages\LiveTile\LiveTileCode.bind" />
    <Content Include="SamplePages\Toast\ToastCode.bind" />
    <Content Include="SamplePages\RotatorTile\RotatorTileCode.bind" />
    <Content Include="SamplePages\Blur\BlurBehaviorCode.bind" />
    <Content Include="SamplePages\Blur\BlurBehaviorXaml.bind" />
    <Content Include="SamplePages\Offset\OffsetBehaviorXaml.bind" />
    <Content Include="SamplePages\Fade\FadeBehaviorXaml.bind" />
    <Content Include="SamplePages\Scale\ScaleBehaviorXaml.bind" />
    <Content Include="SamplePages\Rotate\RotateBehaviorXaml.bind" />
    <Content Include="SamplePages\BladeView\BladeCode.bind" />
    <Content Include="SamplePages\ScrollHeader\ScrollHeaderCode.bind" />
    <Content Include="SamplePages\GridSplitter\GridSplitter.bind" />
    <Content Include="SamplePages\FadeHeader\FadeHeaderBehaviorCode.bind" />
    <Content Include="SamplePages\FadeHeader\FadeHeaderBehaviorXaml.bind" />
    <Content Include="SamplePages\ImageCache\ImageCacheXaml.bind" />
    <Content Include="SamplePages\LinkedIn Service\LinkedInCode.bind" />
    <Content Include="SamplePages\Incremental Loading Collection\IncrementalLoadingCollectionCode.bind" />
    <Content Include="SamplePages\ImageCache\ImageCacheCode.bind" />
    <Content Include="SamplePages\DropShadowPanel\DropShadowPanelXaml.bind" />
    <Content Include="SamplePages\LiveTile\LiveTileCodeJavaScript.bind" />
    <Content Include="SamplePages\Toast\ToastCodeJavaScript.bind" />
    <Content Include="SamplePages\Object Storage\ObjectStorageCode.bind" />
    <Content Include="SamplePages\WeatherLiveTileAndToast\WeatherLiveTileAndToastCodeJavaScript.bind" />
    <Content Include="SamplePages\Microsoft Graph Service\MicrosoftGraphCode.bind" />
    <Content Include="SamplePages\BackgroundTaskHelper\BackgroundTaskHelperCode.bind" />
    <Content Include="SamplePages\MasterDetailsView\MasterDetailsView.bind" />
    <Content Include="SamplePages\ConnectionHelper\ConnectionHelperCode.bind" />
    <Content Include="SamplePages\PrintHelper\PrintHelperCode.bind" />
    <Content Include="SamplePages\SystemInformation\SystemInformationCode.bind" />
    <Content Include="SamplePages\DispatcherHelper\DispatcherHelperCode.bind" />
<<<<<<< HEAD
    <Content Include="SamplePages\OneDrive Service\OneDriveCode.bind" />
=======
    <Content Include="SamplePages\Loading\LoadingCode.bind" />
>>>>>>> c34b32a4
    <Content Include="SamplePages\ReorderGridAnimation\ReorderGrid.bind" />
    <Content Include="SamplePages\Light\LightBehaviorCode.bind" />
    <Content Include="SamplePages\Light\LightBehaviorXaml.bind" />
    <Content Include="SamplePages\TextBoxMask\TextBoxMask.bind" />
    <Content Include="SamplePages\TileControl\TileControl.bind">
      <SubType>Designer</SubType>
    </Content>
    <Content Include="SamplePages\SurfaceDialTextboxHelper\SurfaceDialTextboxHelperCode.bind">
      <SubType>Designer</SubType>
    </Content>
    <Content Include="SamplePages\WrapPanel\WrapPanel.bind" />
    <Content Include="SamplePages\MasterDetailsView\MasterDetailsViewCode.bind" />
    <Content Include="SamplePages\Microsoft Translator Service\MicrosoftTranslatorCode.bind" />
    <Content Include="SamplePages\MarkdownTextBlock\MarkdownTextBlock.bind" />
    <Content Include="SamplePages\MarkdownTextBlock\InitialContent.md" />
    <Content Include="SamplePages\AdvancedCollectionView\AdvancedCollectionView.bind" />
    <Content Include="SamplePages\TextBoxRegex\TextBoxRegex.bind" />
    <Content Include="SamplePages\MarkdownTextBlock\MarkdownTextBlockCode.bind" />
  </ItemGroup>
  <ItemGroup>
    <Compile Include="App.xaml.cs">
      <DependentUpon>App.xaml</DependentUpon>
    </Compile>
    <Compile Include="Common\BoolStringConverter.cs" />
    <Compile Include="Common\Constants.cs" />
    <Compile Include="Common\DelegateCommand{T}.cs" />
    <Compile Include="Common\EnumConverter.cs" />
    <Compile Include="Common\SolidColorBrushConverter.cs" />
    <Compile Include="Common\DelegateCommand.cs" />
    <Compile Include="Common\Tools.cs" />
    <Compile Include="Data\PhotoDataItemWithDimension.cs" />
    <Compile Include="Models\Email.cs" />
    <Compile Include="SamplePages\AdvancedCollectionView\AdvancedCollectionViewPage.xaml.cs">
      <DependentUpon>AdvancedCollectionViewPage.xaml</DependentUpon>
    </Compile>
    <Compile Include="SamplePages\ConnectionHelper\ConnectionHelperPage.xaml.cs">
      <DependentUpon>ConnectionHelperPage.xaml</DependentUpon>
    </Compile>
    <Compile Include="SamplePages\BackgroundTaskHelper\BackgroundTaskHelperPage.xaml.cs">
      <DependentUpon>BackgroundTaskHelperPage.xaml</DependentUpon>
    </Compile>
    <Compile Include="SamplePages\DispatcherHelper\DispatcherHelperPage.xaml.cs">
      <DependentUpon>DispatcherHelperPage.xaml</DependentUpon>
    </Compile>
    <Compile Include="SamplePages\DropShadowPanel\DropShadowPanelPage.xaml.cs">
      <DependentUpon>DropShadowPanelPage.xaml</DependentUpon>
    </Compile>
    <Compile Include="SamplePages\Facebook Service\FacebookPhotoTemplateSelector.cs" />
    <Compile Include="Controls\CodeRenderer\CodeRenderer.Properties.cs" />
    <Compile Include="Controls\CodeRenderer\CodeRenderer.cs" />
    <Compile Include="Controls\PropertyControl.xaml.cs">
      <DependentUpon>PropertyControl.xaml</DependentUpon>
    </Compile>
    <Compile Include="Data\PhotoDataItem.cs" />
    <Compile Include="Data\PhotosDataSource.cs" />
    <Compile Include="Models\Item.cs" />
    <Compile Include="Models\PropertyDescriptor\SliderPropertyOptions.cs" />
    <Compile Include="Models\PropertyDescriptor\ValueHolder.cs" />
    <Compile Include="Models\PropertyDescriptor\PropertyOptions.cs" />
    <Compile Include="Models\PropertyDescriptor\PropertyKind.cs" />
    <Compile Include="Models\PropertyDescriptor\PropertyDescriptor.cs" />
    <Compile Include="Common\BindableBase.cs" />
    <Compile Include="SamplePages\Bing Service\BingPage.xaml.cs">
      <DependentUpon>BingPage.xaml</DependentUpon>
    </Compile>
    <Compile Include="SamplePages\BladeView\BladePage.xaml.cs">
      <DependentUpon>BladePage.xaml</DependentUpon>
    </Compile>
    <Compile Include="SamplePages\Blur\BlurBehaviorPage.xaml.cs">
      <DependentUpon>BlurBehaviorPage.xaml</DependentUpon>
    </Compile>
    <Compile Include="SamplePages\MarkdownTextBlock\MarkdownTextBlockPage.xaml.cs">
      <DependentUpon>MarkdownTextBlockPage.xaml</DependentUpon>
    </Compile>
    <Compile Include="SamplePages\Microsoft Translator Service\MicrosoftTranslatorPage.xaml.cs">
      <DependentUpon>MicrosoftTranslatorPage.xaml</DependentUpon>
    </Compile>
    <Compile Include="SamplePages\TileControl\TileControlPage.xaml.cs">
      <DependentUpon>TileControlPage.xaml</DependentUpon>
    </Compile>
    <Compile Include="SamplePages\ScrollHeader\ScrollHeaderPage.xaml.cs">
      <DependentUpon>ScrollHeaderPage.xaml</DependentUpon>
    </Compile>
    <Compile Include="SamplePages\GridSplitter\GridSplitterPage.xaml.cs">
      <DependentUpon>GridSplitterPage.xaml</DependentUpon>
    </Compile>
    <Compile Include="SamplePages\FadeHeader\FadeHeaderBehaviorPage.xaml.cs">
      <DependentUpon>FadeHeaderBehaviorPage.xaml</DependentUpon>
    </Compile>
    <Compile Include="SamplePages\Incremental Loading Collection\IncrementalLoadingCollectionPage.xaml.cs">
      <DependentUpon>IncrementalLoadingCollectionPage.xaml</DependentUpon>
    </Compile>
    <Compile Include="SamplePages\Incremental Loading Collection\PeopleSource.cs" />
    <Compile Include="SamplePages\Incremental Loading Collection\Person.cs" />
    <Compile Include="SamplePages\Light\LightBehaviorPage.xaml.cs">
      <DependentUpon>LightBehaviorPage.xaml</DependentUpon>
    </Compile>
    <Compile Include="SamplePages\LinkedIn Service\LinkedInPage.xaml.cs">
      <DependentUpon>LinkedInPage.xaml</DependentUpon>
    </Compile>
    <Compile Include="SamplePages\Loading\LoadingPage.xaml.cs">
      <DependentUpon>LoadingPage.xaml</DependentUpon>
    </Compile>
    <Compile Include="SamplePages\MasterDetailsView\MasterDetailsViewPage.xaml.cs">
      <DependentUpon>MasterDetailsViewPage.xaml</DependentUpon>
    </Compile>
    <Compile Include="SamplePages\Microsoft Graph Service\MicrosoftGraphPage.xaml.cs">
      <DependentUpon>MicrosoftGraphPage.xaml</DependentUpon>
    </Compile>
    <Compile Include="SamplePages\Microsoft Graph Service\MicrosoftGraphSource.cs" />
    <Compile Include="SamplePages\Microsoft Graph Service\MicrosoftGraphUIExtensions.cs" />
    <Compile Include="SamplePages\Microsoft Graph Service\SendMessageContentDialog.xaml.cs">
      <DependentUpon>SendMessageContentDialog.xaml</DependentUpon>
    </Compile>
    <Compile Include="SamplePages\ImageCache\ImageCachePage.xaml.cs">
      <DependentUpon>ImageCachePage.xaml</DependentUpon>
    </Compile>
    <Compile Include="SamplePages\OneDrive Service\FileFolderDataTemplateSelector.cs" />
    <Compile Include="SamplePages\OneDrive Service\FoldersPickerControl.xaml.cs">
      <DependentUpon>FoldersPickerControl.xaml</DependentUpon>
    </Compile>
    <Compile Include="SamplePages\OneDrive Service\OneDriveSampleHelpers.cs" />
    <Compile Include="SamplePages\OneDrive Service\OneDrivePage.xaml.cs">
      <DependentUpon>OneDrivePage.xaml</DependentUpon>
    </Compile>
    <Compile Include="SamplePages\PrintHelper\PrintHelperPage.xaml.cs">
      <DependentUpon>PrintHelperPage.xaml</DependentUpon>
    </Compile>
    <Compile Include="SamplePages\ReorderGridAnimation\ReorderGridPage.xaml.cs">
      <DependentUpon>ReorderGridPage.xaml</DependentUpon>
    </Compile>
    <Compile Include="SamplePages\RotatorTile\RotatorTilePage.xaml.cs">
      <DependentUpon>RotatorTilePage.xaml</DependentUpon>
    </Compile>
    <Compile Include="SamplePages\LiveTile\LiveTilePage.xaml.cs">
      <DependentUpon>LiveTilePage.xaml</DependentUpon>
    </Compile>
    <Compile Include="SamplePages\Object Storage\ObjectStoragePage.xaml.cs">
      <DependentUpon>ObjectStoragePage.xaml</DependentUpon>
    </Compile>
    <Compile Include="SamplePages\SurfaceDialTextboxHelper\SurfaceDialTextboxHelperPage.xaml.cs">
      <DependentUpon>SurfaceDialTextboxHelperPage.xaml</DependentUpon>
    </Compile>
    <Compile Include="SamplePages\SystemInformation\SystemInformationPage.xaml.cs">
      <DependentUpon>SystemInformationPage.xaml</DependentUpon>
    </Compile>
    <Compile Include="SamplePages\TextBoxMask\TextBoxMaskPage.xaml.cs">
      <DependentUpon>TextBoxMaskPage.xaml</DependentUpon>
    </Compile>
    <Compile Include="SamplePages\TextBoxRegex\TextBoxRegexPage.xaml.cs">
      <DependentUpon>TextBoxRegexPage.xaml</DependentUpon>
    </Compile>
    <Compile Include="SamplePages\Toast\ToastPage.xaml.cs">
      <DependentUpon>ToastPage.xaml</DependentUpon>
    </Compile>
    <Compile Include="SamplePages\Twitter Service\TwitterPage.xaml.cs">
      <DependentUpon>TwitterPage.xaml</DependentUpon>
    </Compile>
    <Compile Include="SamplePages\Offset\OffsetBehaviorPage.xaml.cs">
      <DependentUpon>OffsetBehaviorPage.xaml</DependentUpon>
    </Compile>
    <Compile Include="SamplePages\Fade\FadeBehaviorPage.xaml.cs">
      <DependentUpon>FadeBehaviorPage.xaml</DependentUpon>
    </Compile>
    <Compile Include="SamplePages\Facebook Service\FacebookPage.xaml.cs">
      <DependentUpon>FacebookPage.xaml</DependentUpon>
    </Compile>
    <Compile Include="SamplePages\HamburgerMenu\HamburgerMenuPage.xaml.cs">
      <DependentUpon>HamburgerMenuPage.xaml</DependentUpon>
    </Compile>
    <Compile Include="SamplePages\HeaderedTextBlock\HeaderedTextBlockPage.xaml.cs">
      <DependentUpon>HeaderedTextBlockPage.xaml</DependentUpon>
    </Compile>
    <Compile Include="SamplePages\ImageEx\ImageExPage.xaml.cs">
      <DependentUpon>ImageExPage.xaml</DependentUpon>
    </Compile>
    <Compile Include="SamplePages\Useful links\UsefulLinksPage.xaml.cs">
      <DependentUpon>UsefulLinksPage.xaml</DependentUpon>
    </Compile>
    <Compile Include="SamplePages\WeatherLiveTileAndToast\WeatherLiveTileAndToastPage.xaml.cs">
      <DependentUpon>WeatherLiveTileAndToastPage.xaml</DependentUpon>
    </Compile>
    <Compile Include="SamplePages\PullToRefreshListView\PullToRefreshListViewPage.xaml.cs">
      <DependentUpon>PullToRefreshListViewPage.xaml</DependentUpon>
    </Compile>
    <Compile Include="SamplePages\Rotate\RotateBehaviorPage.xaml.cs">
      <DependentUpon>RotateBehaviorPage.xaml</DependentUpon>
    </Compile>
    <Compile Include="SamplePages\Scale\ScaleBehaviorPage.xaml.cs">
      <DependentUpon>ScaleBehaviorPage.xaml</DependentUpon>
    </Compile>
    <Compile Include="SamplePages\SlidableListItem\SlidableListItemPage.xaml.cs">
      <DependentUpon>SlidableListItemPage.xaml</DependentUpon>
    </Compile>
    <Compile Include="SamplePages\RadialGauge\RadialGaugePage.xaml.cs">
      <DependentUpon>RadialGaugePage.xaml</DependentUpon>
    </Compile>
    <Compile Include="SamplePages\RangeSelector\RangeSelectorPage.xaml.cs">
      <DependentUpon>RangeSelectorPage.xaml</DependentUpon>
    </Compile>
    <Compile Include="SamplePages\WrapPanel\WrapPanelPage.xaml.cs">
      <DependentUpon>WrapPanelPage.xaml</DependentUpon>
    </Compile>
    <Compile Include="Shell.xaml.cs">
      <DependentUpon>Shell.xaml</DependentUpon>
    </Compile>
    <Compile Include="Models\Option.cs" />
    <Compile Include="Models\SampleCategory.cs" />
    <Compile Include="Models\Sample.cs" />
    <Compile Include="Models\Samples.cs" />
    <Compile Include="Pages\About.xaml.cs">
      <DependentUpon>About.xaml</DependentUpon>
    </Compile>
    <Compile Include="SamplePages\AdaptiveGridView\AdaptiveGridViewPage.xaml.cs">
      <DependentUpon>AdaptiveGridViewPage.xaml</DependentUpon>
    </Compile>
    <Compile Include="Pages\SamplePicker.xaml.cs">
      <DependentUpon>SamplePicker.xaml</DependentUpon>
    </Compile>
    <Compile Include="Properties\AssemblyInfo.cs" />
  </ItemGroup>
  <ItemGroup>
    <AppxManifest Include="Package.appxmanifest">
      <SubType>Designer</SubType>
    </AppxManifest>
    <None Include="Microsoft.Toolkit.Uwp.SampleApp_TemporaryKey.pfx" />
  </ItemGroup>
  <ItemGroup>
    <Content Include="Properties\Default.rd.xml" />
  </ItemGroup>
  <ItemGroup>
    <ApplicationDefinition Include="App.xaml">
      <Generator>MSBuild:Compile</Generator>
      <SubType>Designer</SubType>
    </ApplicationDefinition>
    <Page Include="Controls\PropertyControl.xaml">
      <SubType>Designer</SubType>
      <Generator>MSBuild:Compile</Generator>
    </Page>
    <Page Include="SamplePages\AdvancedCollectionView\AdvancedCollectionViewPage.xaml">
      <SubType>Designer</SubType>
      <Generator>MSBuild:Compile</Generator>
    </Page>
    <Page Include="SamplePages\ConnectionHelper\ConnectionHelperPage.xaml">
      <Generator>MSBuild:Compile</Generator>
      <SubType>Designer</SubType>
    </Page>
    <Page Include="SamplePages\BackgroundTaskHelper\BackgroundTaskHelperPage.xaml">
      <SubType>Designer</SubType>
      <Generator>MSBuild:Compile</Generator>
    </Page>
    <Page Include="SamplePages\DispatcherHelper\DispatcherHelperPage.xaml">
      <SubType>Designer</SubType>
      <Generator>MSBuild:Compile</Generator>
    </Page>
    <Page Include="SamplePages\Bing Service\BingPage.xaml">
      <Generator>MSBuild:Compile</Generator>
      <SubType>Designer</SubType>
    </Page>
    <Page Include="SamplePages\BladeView\BladePage.xaml">
      <SubType>Designer</SubType>
      <Generator>MSBuild:Compile</Generator>
    </Page>
    <Page Include="SamplePages\Blur\BlurBehaviorPage.xaml">
      <Generator>MSBuild:Compile</Generator>
      <SubType>Designer</SubType>
    </Page>
    <Page Include="SamplePages\MarkdownTextBlock\MarkdownTextBlockPage.xaml">
      <SubType>Designer</SubType>
      <Generator>MSBuild:Compile</Generator>
    </Page>
    <Page Include="SamplePages\Microsoft Translator Service\MicrosoftTranslatorPage.xaml">
      <Generator>MSBuild:Compile</Generator>
      <SubType>Designer</SubType>
    </Page>
    <Page Include="SamplePages\TileControl\TileControlPage.xaml">
      <Generator>MSBuild:Compile</Generator>
      <SubType>Designer</SubType>
    </Page>
    <Page Include="SamplePages\ScrollHeader\ScrollHeaderPage.xaml">
      <Generator>MSBuild:Compile</Generator>
      <SubType>Designer</SubType>
    </Page>
    <Page Include="SamplePages\DropShadowPanel\DropShadowPanelPage.xaml">
      <SubType>Designer</SubType>
      <Generator>MSBuild:Compile</Generator>
    </Page>
    <Page Include="SamplePages\GridSplitter\GridSplitterPage.xaml">
      <SubType>Designer</SubType>
      <Generator>MSBuild:Compile</Generator>
    </Page>
    <Page Include="SamplePages\FadeHeader\FadeHeaderBehaviorPage.xaml">
      <Generator>MSBuild:Compile</Generator>
      <SubType>Designer</SubType>
    </Page>
    <Page Include="SamplePages\Incremental Loading Collection\IncrementalLoadingCollectionPage.xaml">
      <Generator>MSBuild:Compile</Generator>
      <SubType>Designer</SubType>
    </Page>
    <Page Include="SamplePages\Light\LightBehaviorPage.xaml">
      <SubType>Designer</SubType>
      <Generator>MSBuild:Compile</Generator>
    </Page>
    <Page Include="SamplePages\LinkedIn Service\LinkedInPage.xaml">
      <SubType>Designer</SubType>
      <Generator>MSBuild:Compile</Generator>
    </Page>
    <Page Include="SamplePages\Loading\LoadingPage.xaml">
      <Generator>MSBuild:Compile</Generator>
      <SubType>Designer</SubType>
    </Page>
    <Page Include="SamplePages\MasterDetailsView\MasterDetailsViewPage.xaml">
      <SubType>Designer</SubType>
      <Generator>MSBuild:Compile</Generator>
    </Page>
    <Page Include="SamplePages\Microsoft Graph Service\MicrosoftGraphPage.xaml">
      <Generator>MSBuild:Compile</Generator>
      <SubType>Designer</SubType>
    </Page>
    <Page Include="SamplePages\Microsoft Graph Service\SendMessageContentDialog.xaml">
      <Generator>MSBuild:Compile</Generator>
      <SubType>Designer</SubType>
    </Page>
    <Page Include="SamplePages\ImageCache\ImageCachePage.xaml">
      <Generator>MSBuild:Compile</Generator>
      <SubType>Designer</SubType>
    </Page>
    <Page Include="SamplePages\OneDrive Service\FoldersPickerControl.xaml">
      <SubType>Designer</SubType>
      <Generator>MSBuild:Compile</Generator>
    </Page>
    <Page Include="SamplePages\OneDrive Service\OneDrivePage.xaml">
      <Generator>MSBuild:Compile</Generator>
      <SubType>Designer</SubType>
    </Page>
    <Page Include="SamplePages\PrintHelper\PrintHelperPage.xaml">
      <Generator>MSBuild:Compile</Generator>
      <SubType>Designer</SubType>
    </Page>
    <Page Include="SamplePages\ReorderGridAnimation\ReorderGridPage.xaml">
      <SubType>Designer</SubType>
      <Generator>MSBuild:Compile</Generator>
    </Page>
    <Page Include="SamplePages\RotatorTile\RotatorTilePage.xaml">
      <Generator>MSBuild:Compile</Generator>
      <SubType>Designer</SubType>
    </Page>
    <Page Include="SamplePages\LiveTile\LiveTilePage.xaml">
      <Generator>MSBuild:Compile</Generator>
      <SubType>Designer</SubType>
    </Page>
    <Page Include="SamplePages\Offset\OffsetBehaviorPage.xaml">
      <SubType>Designer</SubType>
      <Generator>MSBuild:Compile</Generator>
    </Page>
    <Page Include="SamplePages\Fade\FadeBehaviorPage.xaml">
      <SubType>Designer</SubType>
      <Generator>MSBuild:Compile</Generator>
    </Page>
    <Page Include="SamplePages\Object Storage\ObjectStoragePage.xaml">
      <SubType>Designer</SubType>
      <Generator>MSBuild:Compile</Generator>
    </Page>
    <Page Include="SamplePages\SurfaceDialTextboxHelper\SurfaceDialTextboxHelperPage.xaml">
      <SubType>Designer</SubType>
      <Generator>MSBuild:Compile</Generator>
    </Page>
    <Page Include="SamplePages\SystemInformation\SystemInformationPage.xaml">
      <Generator>MSBuild:Compile</Generator>
      <SubType>Designer</SubType>
    </Page>
    <Page Include="SamplePages\TextBoxMask\TextBoxMaskPage.xaml">
      <Generator>MSBuild:Compile</Generator>
      <SubType>Designer</SubType>
    </Page>
    <Page Include="SamplePages\TextBoxRegex\TextBoxRegexPage.xaml">
      <SubType>Designer</SubType>
      <Generator>MSBuild:Compile</Generator>
    </Page>
    <Page Include="SamplePages\Toast\ToastPage.xaml">
      <Generator>MSBuild:Compile</Generator>
      <SubType>Designer</SubType>
    </Page>
    <Page Include="SamplePages\Twitter Service\TwitterPage.xaml">
      <Generator>MSBuild:Compile</Generator>
      <SubType>Designer</SubType>
    </Page>
    <Page Include="SamplePages\Facebook Service\FacebookPage.xaml">
      <Generator>MSBuild:Compile</Generator>
      <SubType>Designer</SubType>
    </Page>
    <Page Include="SamplePages\HamburgerMenu\HamburgerMenuPage.xaml">
      <Generator>MSBuild:Compile</Generator>
      <SubType>Designer</SubType>
    </Page>
    <Page Include="SamplePages\HeaderedTextBlock\HeaderedTextBlockPage.xaml">
      <SubType>Designer</SubType>
      <Generator>MSBuild:Compile</Generator>
    </Page>
    <Page Include="SamplePages\ImageEx\ImageExPage.xaml">
      <Generator>MSBuild:Compile</Generator>
      <SubType>Designer</SubType>
    </Page>
    <Page Include="SamplePages\Useful links\UsefulLinksPage.xaml">
      <Generator>MSBuild:Compile</Generator>
      <SubType>Designer</SubType>
    </Page>
    <Page Include="SamplePages\WeatherLiveTileAndToast\WeatherLiveTileAndToastPage.xaml">
      <SubType>Designer</SubType>
      <Generator>MSBuild:Compile</Generator>
    </Page>
    <Page Include="SamplePages\PullToRefreshListView\PullToRefreshListViewPage.xaml">
      <SubType>Designer</SubType>
      <Generator>MSBuild:Compile</Generator>
    </Page>
    <Page Include="SamplePages\RadialGauge\RadialGaugePage.xaml">
      <Generator>MSBuild:Compile</Generator>
      <SubType>Designer</SubType>
    </Page>
    <Page Include="SamplePages\RangeSelector\RangeSelectorPage.xaml">
      <Generator>MSBuild:Compile</Generator>
      <SubType>Designer</SubType>
    </Page>
    <Page Include="SamplePages\Rotate\RotateBehaviorPage.xaml">
      <SubType>Designer</SubType>
      <Generator>MSBuild:Compile</Generator>
    </Page>
    <Page Include="SamplePages\Scale\ScaleBehaviorPage.xaml">
      <SubType>Designer</SubType>
      <Generator>MSBuild:Compile</Generator>
    </Page>
    <Page Include="SamplePages\SlidableListItem\SlidableListItemPage.xaml">
      <SubType>Designer</SubType>
      <Generator>MSBuild:Compile</Generator>
    </Page>
    <Page Include="SamplePages\WrapPanel\WrapPanelPage.xaml">
      <Generator>MSBuild:Compile</Generator>
      <SubType>Designer</SubType>
    </Page>
    <Page Include="Shell.xaml">
      <Generator>MSBuild:Compile</Generator>
      <SubType>Designer</SubType>
    </Page>
    <Page Include="Pages\About.xaml">
      <SubType>Designer</SubType>
      <Generator>MSBuild:Compile</Generator>
    </Page>
    <Page Include="SamplePages\AdaptiveGridView\AdaptiveGridViewPage.xaml">
      <SubType>Designer</SubType>
      <Generator>MSBuild:Compile</Generator>
    </Page>
    <Page Include="Pages\SamplePicker.xaml">
      <SubType>Designer</SubType>
      <Generator>MSBuild:Compile</Generator>
    </Page>
  </ItemGroup>
  <ItemGroup>
    <ProjectReference Include="..\Notifications\Microsoft.Toolkit.Uwp.Notifications.UWP\Microsoft.Toolkit.Uwp.Notifications.UWP.csproj">
      <Project>{fb381278-f4ad-4703-a12a-c43ee0b231bd}</Project>
      <Name>Microsoft.Toolkit.Uwp.Notifications.UWP</Name>
    </ProjectReference>
    <ProjectReference Include="..\Microsoft.Toolkit.Uwp.Services\Microsoft.Toolkit.Uwp.Services.csproj">
      <Project>{7189a42d-6f1a-4fa3-8e00-e2c14fdf167a}</Project>
      <Name>Microsoft.Toolkit.Uwp.Services</Name>
    </ProjectReference>
    <ProjectReference Include="..\Microsoft.Toolkit.Uwp.UI.Animations\Microsoft.Toolkit.Uwp.UI.Animations.csproj">
      <Project>{b24a296c-b3eb-4e06-a64e-74ac2d1acc91}</Project>
      <Name>Microsoft.Toolkit.Uwp.UI.Animations</Name>
    </ProjectReference>
    <ProjectReference Include="..\Microsoft.Toolkit.Uwp.UI.Controls\Microsoft.Toolkit.Uwp.UI.Controls.csproj">
      <Project>{e9faabfb-d726-42c1-83c1-cb46a29fea81}</Project>
      <Name>Microsoft.Toolkit.Uwp.UI.Controls</Name>
    </ProjectReference>
    <ProjectReference Include="..\Microsoft.Toolkit.Uwp.UI\Microsoft.Toolkit.Uwp.UI.csproj">
      <Project>{3dd8aa7c-3569-4e51-992f-0c2257e8878e}</Project>
      <Name>Microsoft.Toolkit.Uwp.UI</Name>
    </ProjectReference>
    <ProjectReference Include="..\Microsoft.Toolkit.Uwp\Microsoft.Toolkit.Uwp.csproj">
      <Project>{805F80DF-75C6-4C2F-8FD9-B47F6D0DF5A3}</Project>
      <Name>Microsoft.Toolkit.Uwp</Name>
    </ProjectReference>
  </ItemGroup>
  <ItemGroup>
    <SDKReference Include="WindowsDesktop, Version=10.0.14393.0">
      <Name>Windows Desktop Extensions for the UWP</Name>
    </SDKReference>
    <SDKReference Include="WindowsMobile, Version=10.0.14393.0">
      <Name>Windows Mobile Extensions for the UWP</Name>
    </SDKReference>
  </ItemGroup>
  <ItemGroup />
  <PropertyGroup Condition=" '$(VisualStudioVersion)' == '' or '$(VisualStudioVersion)' &lt; '14.0' ">
    <VisualStudioVersion>14.0</VisualStudioVersion>
  </PropertyGroup>
  <PropertyGroup Condition="'$(Configuration)|$(Platform)' == 'Publish|x86'">
    <OutputPath>bin\x86\Publish\</OutputPath>
    <DefineConstants>CODE_ANALYSIS;TRACE;NETFX_CORE;WINDOWS_UWP;CODE_ANALYSIS</DefineConstants>
    <Optimize>true</Optimize>
    <TreatWarningsAsErrors>true</TreatWarningsAsErrors>
    <NoWarn>;2008</NoWarn>
    <NoStdLib>true</NoStdLib>
    <DebugType>pdbonly</DebugType>
    <PlatformTarget>x86</PlatformTarget>
    <RunCodeAnalysis>true</RunCodeAnalysis>
    <UseVSHostingProcess>false</UseVSHostingProcess>
    <ErrorReport>prompt</ErrorReport>
    <CodeAnalysisRuleSet>microsoft.toolkit.uwp.sampleapp.ruleset</CodeAnalysisRuleSet>
    <Prefer32Bit>true</Prefer32Bit>
  </PropertyGroup>
  <PropertyGroup Condition="'$(Configuration)|$(Platform)' == 'Publish|ARM'">
    <OutputPath>bin\ARM\Publish\</OutputPath>
    <DefineConstants>CODE_ANALYSIS;TRACE;NETFX_CORE;WINDOWS_UWP;CODE_ANALYSIS</DefineConstants>
    <Optimize>true</Optimize>
    <TreatWarningsAsErrors>true</TreatWarningsAsErrors>
    <NoWarn>;2008</NoWarn>
    <NoStdLib>true</NoStdLib>
    <DebugType>pdbonly</DebugType>
    <PlatformTarget>ARM</PlatformTarget>
    <RunCodeAnalysis>true</RunCodeAnalysis>
    <UseVSHostingProcess>false</UseVSHostingProcess>
    <ErrorReport>prompt</ErrorReport>
    <CodeAnalysisRuleSet>microsoft.toolkit.uwp.sampleapp.ruleset</CodeAnalysisRuleSet>
    <Prefer32Bit>true</Prefer32Bit>
  </PropertyGroup>
  <PropertyGroup Condition="'$(Configuration)|$(Platform)' == 'Publish|x64'">
    <OutputPath>bin\x64\Publish\</OutputPath>
    <DefineConstants>CODE_ANALYSIS;TRACE;NETFX_CORE;WINDOWS_UWP;CODE_ANALYSIS</DefineConstants>
    <Optimize>true</Optimize>
    <TreatWarningsAsErrors>true</TreatWarningsAsErrors>
    <NoWarn>;2008</NoWarn>
    <NoStdLib>true</NoStdLib>
    <DebugType>pdbonly</DebugType>
    <PlatformTarget>x64</PlatformTarget>
    <RunCodeAnalysis>true</RunCodeAnalysis>
    <UseVSHostingProcess>false</UseVSHostingProcess>
    <ErrorReport>prompt</ErrorReport>
    <CodeAnalysisRuleSet>microsoft.toolkit.uwp.sampleapp.ruleset</CodeAnalysisRuleSet>
    <Prefer32Bit>true</Prefer32Bit>
  </PropertyGroup>
  <Import Project="$(MSBuildExtensionsPath)\Microsoft\WindowsXaml\v$(VisualStudioVersion)\Microsoft.Windows.UI.Xaml.CSharp.targets" />
  <!-- To modify your build process, add your task inside one of the targets below and uncomment it.
       Other similar extension points exist, see Microsoft.Common.targets.
  <Target Name="BeforeBuild">
  </Target>
  <Target Name="AfterBuild">
  </Target>
  -->
</Project><|MERGE_RESOLUTION|>--- conflicted
+++ resolved
@@ -19,7 +19,7 @@
     <PackageCertificateKeyFile>Microsoft.Toolkit.Uwp.SampleApp_TemporaryKey.pfx</PackageCertificateKeyFile>
     <AppxAutoIncrementPackageRevision>True</AppxAutoIncrementPackageRevision>
     <AppxBundle>Always</AppxBundle>
-    <AppxBundlePlatforms>x64</AppxBundlePlatforms>    
+    <AppxBundlePlatforms>x64</AppxBundlePlatforms>
   </PropertyGroup>
   <PropertyGroup Condition="'$(Configuration)|$(Platform)' == 'Debug|x86'">
     <DebugSymbols>true</DebugSymbols>
@@ -232,12 +232,7 @@
     <Content Include="Icons\More.png" />
     <Content Include="Icons\Notifications.png" />
     <Content Include="Icons\Services.png" />
-<<<<<<< HEAD
-    <None Include="Microsoft.Toolkit.Uwp.SampleApp_StoreKey.pfx" />
-    <None Include="Package.StoreAssociation.xml" />
-=======
     <Content Include="SamplePages\AdvancedCollectionView\AdvancedCollectionView.png" />
->>>>>>> c34b32a4
     <Content Include="SamplePages\Bing Service\BingCode.bind" />
     <Content Include="SamplePages\Bing Service\icon.png" />
     <Content Include="SamplePages\BladeView\BladeView.png" />
@@ -265,7 +260,6 @@
     <Content Include="SamplePages\TileControl\Animations.png" />
     <Content Include="SamplePages\TileControl\TileControl.png" />
     <Content Include="SamplePages\Offset\OffsetBehavior.png" />
-    <Content Include="SamplePages\OneDrive Service\OneDriveLogo.png" />
     <Content Include="SamplePages\PrintHelper\PrintHelper.png" />
     <Content Include="SamplePages\PullToRefreshListView\PullToRefreshListView.png" />
     <Content Include="SamplePages\ScrollHeader\ScrollHeader.png" />
@@ -346,11 +340,7 @@
     <Content Include="SamplePages\PrintHelper\PrintHelperCode.bind" />
     <Content Include="SamplePages\SystemInformation\SystemInformationCode.bind" />
     <Content Include="SamplePages\DispatcherHelper\DispatcherHelperCode.bind" />
-<<<<<<< HEAD
-    <Content Include="SamplePages\OneDrive Service\OneDriveCode.bind" />
-=======
     <Content Include="SamplePages\Loading\LoadingCode.bind" />
->>>>>>> c34b32a4
     <Content Include="SamplePages\ReorderGridAnimation\ReorderGrid.bind" />
     <Content Include="SamplePages\Light\LightBehaviorCode.bind" />
     <Content Include="SamplePages\Light\LightBehaviorXaml.bind" />
@@ -468,14 +458,6 @@
     <Compile Include="SamplePages\ImageCache\ImageCachePage.xaml.cs">
       <DependentUpon>ImageCachePage.xaml</DependentUpon>
     </Compile>
-    <Compile Include="SamplePages\OneDrive Service\FileFolderDataTemplateSelector.cs" />
-    <Compile Include="SamplePages\OneDrive Service\FoldersPickerControl.xaml.cs">
-      <DependentUpon>FoldersPickerControl.xaml</DependentUpon>
-    </Compile>
-    <Compile Include="SamplePages\OneDrive Service\OneDriveSampleHelpers.cs" />
-    <Compile Include="SamplePages\OneDrive Service\OneDrivePage.xaml.cs">
-      <DependentUpon>OneDrivePage.xaml</DependentUpon>
-    </Compile>
     <Compile Include="SamplePages\PrintHelper\PrintHelperPage.xaml.cs">
       <DependentUpon>PrintHelperPage.xaml</DependentUpon>
     </Compile>
@@ -675,14 +657,6 @@
       <SubType>Designer</SubType>
     </Page>
     <Page Include="SamplePages\ImageCache\ImageCachePage.xaml">
-      <Generator>MSBuild:Compile</Generator>
-      <SubType>Designer</SubType>
-    </Page>
-    <Page Include="SamplePages\OneDrive Service\FoldersPickerControl.xaml">
-      <SubType>Designer</SubType>
-      <Generator>MSBuild:Compile</Generator>
-    </Page>
-    <Page Include="SamplePages\OneDrive Service\OneDrivePage.xaml">
       <Generator>MSBuild:Compile</Generator>
       <SubType>Designer</SubType>
     </Page>
